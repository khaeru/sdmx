"""SDMX-ML v2.1 writer."""
# Contents of this file are organized in the order:
#
# - Utility methods and global variables.
# - writer functions for sdmx.message classes, in the same order as message.py
# - writer functions for sdmx.model classes, in the same order as model.py

import logging
from pathlib import Path
from typing import IO, Iterable, List, Literal, Optional, Union, cast

from lxml import etree
from lxml.builder import ElementMaker

import sdmx.urn
from sdmx import message
from sdmx.format.xml.v21 import NS, qname, tag_for_class
from sdmx.model import common
from sdmx.model import v21 as model
from sdmx.writer.base import BaseWriter

log = logging.getLogger(__name__)

_element_maker = ElementMaker(nsmap={k: v for k, v in NS.items() if v is not None})

writer = BaseWriter("XML")


def Element(name, *args, **kwargs):
    # Remove None
    kwargs = dict(filter(lambda kv: kv[1] is not None, kwargs.items()))

    return _element_maker(qname(name), *args, **kwargs)


def to_xml(obj, **kwargs):
    """Convert an SDMX *obj* to SDMX-ML.

    Parameters
    ----------
    kwargs
        Passed to :meth:`lxml.etree.to_string`, e.g. `pretty_print` = :obj:`True`.

    Raises
    ------
    NotImplementedError
        If writing specific objects to SDMX-ML has not been implemented in :mod:`sdmx`.
    """
    kwargs.setdefault("encoding", "utf-8")
    kwargs.setdefault("xml_declaration", True)
    return etree.tostring(writer.recurse(obj), **kwargs)


def validate_xml(msg: Union[Path, IO], schema_dir: Optional[Path] = None) -> bool:
    """Validate and SDMX message against the XML Schema (XSD) documents.
<<<<<<< HEAD
    The XML Schemas must first be installed or validation will fail. See
    :func:`sdmx.install_schemas` to download the schema files.
=======

    The XML Schemas must first be installed or validation will fail. See
    :func:`sdmx.install_schemas` to download the schema files.

>>>>>>> a2aa9345
    Parameters
    ----------
    msg
        A SDMX-ML Message formatted XML file.
    schema_dir
        The directory to XSD schemas used to validate the message.
<<<<<<< HEAD
=======

>>>>>>> a2aa9345
    Returns
    -------
    bool
        True if validation passed. False otherwise.
    """
    try:
        import platformdirs
    except ModuleNotFoundError as err:
        log.error(
            "Missing platformdirs. Re-install sdmx with pip install sdmx1[validation]"
        )
        raise err

    # If the user has no preference, get the schemas from the local cache directory
    if not schema_dir:
        schema_dir = platformdirs.user_cache_path("sdmx")

    msg_doc = etree.parse(msg)

    # Make sure the message is a supported type
    supported_elements = [
        "CodelistQuery",
        "DataStructureQuery",
        "GenericData",
        "GenericMetadata",
        "GenericTimeSeriesData",
        "MetadataStructureQuery",
        "Structure",
        "StructureSpecificData",
        "StructureSpecificMetadata",
        "StructureSpecificTimeSeriesData",
    ]
    root_elem_name = msg_doc.docinfo.root_name
    if root_elem_name not in supported_elements:
        raise NotImplementedError

    message_xsd = schema_dir.joinpath("SDMXMessage.xsd")
    if not message_xsd.exists():
        raise ValueError

    # Turn the XSD into a schema object
    xml_schema_doc = etree.parse(message_xsd)
    xml_schema = etree.XMLSchema(xml_schema_doc)

    try:
        xml_schema.assertValid(msg_doc)
    except etree.DocumentInvalid as err:
        log.error(err)
    finally:
        return xml_schema.validate(msg_doc)


def install_schemas(schema_dir: Optional[Path] = None) -> None:
    """Cache XML Schema documents locally for use during message validation.
<<<<<<< HEAD
=======

>>>>>>> a2aa9345
    Parameters
    ----------
    schema_dir
        The directory where XSD schemas will be downloaded to.
    """
    import io
    import zipfile

    import platformdirs
    import requests

    # If the user has no preference, download the schemas to the local cache directory
    if not schema_dir:
        schema_dir = platformdirs.user_cache_path("sdmx")
    schema_dir.mkdir(exist_ok=True, parents=True)

    # Check the latest release to get the URL to the schema zip
    release_url = "https://api.github.com/repos/sdmx-twg/sdmx-ml-v2_1/releases/latest"
    gh_headers = {
        "Accept": "application/vnd.github+json",
        "X-GitHub-Api-Version": "2022-11-28",
    }
    resp = requests.get(url=release_url, headers=gh_headers)
    zipball_url = resp.json().get("zipball_url")

    # Download the zipped content and find the schemas within
    resp = requests.get(url=zipball_url, headers=gh_headers)
    zipped = zipfile.ZipFile(io.BytesIO(resp.content))
    schemas = [n for n in zipped.namelist() if "schemas" in n and n.endswith(".xsd")]

    # Extract the schemas to the destination directory
    # We can't use ZipFile.extract here because it will keep the directory structure
    for xsd in schemas:
        xsd_path = zipfile.Path(zipped, at=xsd)
        target = schema_dir.joinpath(xsd_path.name)
        target.write_text(xsd_path.read_text())


RefStyle = Literal["Ref", "URN"]


def reference(obj, parent=None, tag=None, style=None):
    """Write a reference to `obj`.

    .. todo:: Currently other functions in :mod:`.writer.xml` all pass the `style`
       argument to this function. As an enhancement, allow user or automatic selection
       of different reference styles.
    """
    tag = tag or tag_for_class(obj.__class__)

    elem = Element(tag)

    # assert style
    if style == "URN":
        ref = Element(":URN", obj.urn)
    elif style == "Ref":
        # Element attributes
        attrib = dict(id=obj.id)

        # Identify a maintainable artifact; either `obj` or its `parent`
        if isinstance(obj, model.MaintainableArtefact):
            ma = obj
            attrib.update(version=obj.version)
        else:
            try:
                # Get the ItemScheme for an Item
                parent = parent or obj.get_scheme()
            except AttributeError:  # pragma: no cover
                # No `parent` and `obj` is not an Item with a .get_scheme() method
                # NB this does not occur in the test suite
                pass

            if not parent:
                raise NotImplementedError(
                    f"Cannot write reference to {obj!r} without parent"
                )

            ma = parent
            attrib.update(
                maintainableParentVersion=ma.version,
                maintainableParentID=ma.id,
            )

        attrib.update(
            agencyID=getattr(ma.maintainer, "id", None),
            package=model.PACKAGE[type(ma).__name__],
        )

        # "class" attribute: either the type of `obj`, or the item type of an ItemScheme
        for candidate in (type(obj), getattr(type(ma), "_Item", None)):
            try:
                attrib["class"] = etree.QName(tag_for_class(candidate)).localname
                break
            except ValueError:
                pass

        ref = Element(":Ref", **attrib)

    elem.append(ref)
    return elem


# Writers for sdmx.message classes


@writer
def _dm(obj: message.DataMessage):
    struct_spec = len(obj.data) and isinstance(
        obj.data[0],
        (model.StructureSpecificDataSet, model.StructureSpecificTimeSeriesDataSet),
    )

    elem = Element("mes:StructureSpecificData" if struct_spec else "mes:GenericData")

    header = writer.recurse(obj.header)
    elem.append(header)

    # Set of DSDs already referenced in the header
    structures = set()

    for ds in obj.data:
        attrib = dict()
        dsd_ref = None

        # Add any new DSD reference to header
        if ds.structured_by and id(ds.structured_by) not in structures:
            attrib["structureID"] = ds.structured_by.id

            # Reference by URN if possible, otherwise with a <Ref> tag
            style: RefStyle = "URN" if ds.structured_by.urn else "Ref"
            dsd_ref = reference(ds.structured_by, tag="com:Structure", style=style)

            if isinstance(obj.observation_dimension, model.DimensionComponent):
                attrib["dimensionAtObservation"] = obj.observation_dimension.id

            header.append(Element("mes:Structure", **attrib))
            header[-1].append(dsd_ref)

            # Record this object so it is not added a second time
            structures.add(id(ds.structured_by))

        # Add data
        elem.append(writer.recurse(ds))

    if obj.footer:
        elem.append(writer.recurse(obj.footer))

    return elem


@writer
def _sm(obj: message.StructureMessage):
    # Store a reference to the overal Message for writing references
    setattr(writer, "_message", obj)

    elem = Element("mes:Structure")

    # Empty header element
    elem.append(writer.recurse(obj.header))

    structures = Element("mes:Structures")
    elem.append(structures)

    for attr, tag in [
        # Order is important here to avoid forward references
        ("organisation_scheme", "OrganisationSchemes"),
        ("dataflow", "Dataflows"),
        ("category_scheme", "CategorySchemes"),
        ("categorisation", "Categorisations"),
        ("codelist", "Codelists"),
        ("concept_scheme", "Concepts"),
        ("structure", "DataStructures"),
        ("constraint", "Constraints"),
        ("provisionagreement", "ProvisionAgreements"),
    ]:
        coll = getattr(obj, attr)
        if not len(coll):
            continue
        container = Element(f"str:{tag}")
        for s in filter(lambda s: not s.is_external_reference, coll.values()):
            container.append(writer.recurse(s))
        if len(container):
            structures.append(container)

    if obj.footer:
        elem.append(writer.recurse(obj.footer))

    return elem


@writer
def _em(obj: message.ErrorMessage):
    elem = Element("mes:Error")
    elem.append(writer.recurse(obj.header))

    if obj.footer:
        elem.append(writer.recurse(obj.footer))

    return elem


@writer
def _header(obj: message.Header):
    elem = Element("mes:Header")
    if obj.id:
        elem.append(Element("mes:ID", obj.id))
    elem.append(Element("mes:Test", str(obj.test).lower()))
    if obj.prepared:
        elem.append(Element("mes:Prepared", obj.prepared.isoformat()))
    if obj.sender:
        elem.append(writer.recurse(obj.sender, _tag="mes:Sender"))
    if obj.receiver:
        elem.append(writer.recurse(obj.receiver, _tag="mes:Receiver"))
    if obj.source:
        elem.extend(i11lstring(obj.source, "mes:Source"))
    return elem


@writer
def _footer(obj: message.Footer):
    elem = Element("footer:Footer")

    attrs = dict()
    if obj.code:
        attrs["code"] = str(obj.code)
    if obj.severity:
        attrs["severity"] = str(obj.severity)

    mes = Element("footer:Message", **attrs)
    elem.append(mes)

    for text in obj.text:
        mes.extend(i11lstring(text, "com:Text"))

    return elem


# Writers for sdmx.model classes
# §3.2: Base structures


def i11lstring(obj, name) -> List[etree._Element]:
    """InternationalString.

    Returns a list of elements with name `name`.
    """
    elems = []

    for locale, label in obj.localizations.items():
        child = Element(name, label)
        child.set(qname("xml", "lang"), locale)
        elems.append(child)

    return elems


@writer
def _a(obj: model.Annotation):
    elem = Element("com:Annotation")
    if obj.id:
        elem.attrib["id"] = obj.id
    if obj.title:
        elem.append(Element("com:AnnotationTitle", obj.title))
    if obj.type:
        elem.append(Element("com:AnnotationType", obj.type))
    elem.extend(i11lstring(obj.text, "com:AnnotationText"))
    return elem


def annotable(obj, *args, **kwargs) -> etree._Element:
    # Determine tag
    tag = kwargs.pop("_tag", tag_for_class(obj.__class__))

    # Write Annotations
    e_anno = Element("com:Annotations", *[writer.recurse(a) for a in obj.annotations])
    if len(e_anno):
        args = args + (e_anno,)

    try:
        return Element(tag, *args, **kwargs)
    except AttributeError:  # pragma: no cover
        print(repr(obj), tag, kwargs)
        raise


def identifiable(obj, *args, **kwargs) -> etree._Element:
    """Write :class:`.IdentifiableArtefact`.

    Unless the keyword argument `_with_urn` is :data:`False`, a URN is generated for
    objects lacking one, and forwarded to :func:`annotable`
    """
    kwargs.setdefault("id", obj.id)
    try:
        with_urn = kwargs.pop("_with_urn", True)
        urn = obj.urn or (
            sdmx.urn.make(obj, kwargs.pop("parent", None)) if with_urn else None
        )
        if urn:
            kwargs.setdefault("urn", urn)
    except (AttributeError, ValueError):
        pass
    return annotable(obj, *args, **kwargs)


def nameable(obj, *args, **kwargs) -> etree._Element:
    return identifiable(
        obj,
        *i11lstring(obj.name, "com:Name"),
        *i11lstring(obj.description, "com:Description"),
        *args,
        **kwargs,
    )


def maintainable(obj, *args, **kwargs) -> etree._Element:
    kwargs.setdefault("version", obj.version)
    kwargs.setdefault("isExternalReference", str(obj.is_external_reference).lower())
    kwargs.setdefault("isFinal", str(obj.is_final).lower())
    kwargs.setdefault("agencyID", getattr(obj.maintainer, "id", None))
    return nameable(obj, *args, **kwargs)


# §3.5: Item Scheme


@writer
def _item(obj: model.Item, **kwargs):
    elem = nameable(obj, **kwargs)

    if isinstance(obj.parent, obj.__class__):
        # Reference to parent Item
        e_parent = Element("str:Parent")
        e_parent.append(Element(":Ref", id=obj.parent.id, style="Ref"))
        elem.append(e_parent)

    if isinstance(obj, common.Organisation):
        elem.extend(writer.recurse(c) for c in obj.contact)

    return elem


@writer
def _is(obj: model.ItemScheme):
    elem = maintainable(obj)

    # Pass _with_urn to identifiable(): don't generate URNs for Items in `obj` which do
    # not already have them
    elem.extend(writer.recurse(i, _with_urn=False) for i in obj.items.values())
    return elem


# §3.6: Structure


@writer
def _facet(obj: model.Facet):
    # TODO textType should be CamelCase
    return Element("str:TextFormat", textType=getattr(obj.value_type, "name", None))


@writer
def _rep(obj: common.Representation, tag, style="URN"):
    elem = Element(f"str:{tag}")
    if obj.enumerated is not None:
        elem.append(reference(obj.enumerated, tag="str:Enumeration", style=style))
    if obj.non_enumerated:
        elem.extend(writer.recurse(facet) for facet in obj.non_enumerated)
    return elem


# §4.4: Concept Scheme


@writer
def _concept(obj: model.Concept, **kwargs):
    elem = _item(obj, **kwargs)

    if obj.core_representation:
        elem.append(writer.recurse(obj.core_representation, "CoreRepresentation"))

    return elem


# §4.6: Organisations


@writer
def _contact(obj: model.Contact):
    elem = Element("str:Contact")
    elem.extend(
        i11lstring(obj.name, "com:Name")
        + i11lstring(obj.org_unit, "str:Department")
        + i11lstring(obj.responsibility, "str:Role")
        + ([Element("str:Telephone", obj.telephone)] if obj.telephone else [])
        + [Element("str:URI", text=value) for value in obj.uri]
        + [Element("str:Email", text=value) for value in obj.email]
    )
    return elem


# §3.3: Basic Inheritance


@writer
def _component(obj: model.Component, dsd):
    child = []
    attrib = dict()

    try:
        child.append(
            reference(obj.concept_identity, tag="str:ConceptIdentity", style="Ref")
        )
    except AttributeError:  # pragma: no cover
        pass  # concept_identity is None

    try:
        child.append(
            writer.recurse(obj.local_representation, "LocalRepresentation", style="Ref")
        )
    except NotImplementedError:
        pass  # None

    if isinstance(obj, model.DataAttribute) and obj.usage_status:
        child.append(writer.recurse(obj.related_to, dsd))

        # assignmentStatus attribute
        if obj.usage_status:
            attrib["assignmentStatus"] = obj.usage_status.name.title()
    elif isinstance(obj, model.Dimension):
        # position attribute
        attrib["position"] = str(obj.order)

    return identifiable(obj, *child, **attrib)


@writer
def _cl(obj: model.ComponentList, *args):
    elem = identifiable(obj)
    elem.extend(writer.recurse(c, *args) for c in obj.components)
    return elem


# §4.5: CategoryScheme


@writer
def _cat(obj: model.Categorisation):
    elem = maintainable(obj)
    elem.extend(
        [
            reference(obj.artefact, tag="str:Source", style="Ref"),
            reference(obj.category, tag="str:Target", style="Ref"),
        ]
    )
    return elem


# §10.3: Constraints


@writer
def _dk(obj: model.DataKey):
    elem = Element("str:Key", isIncluded=str(obj.included).lower())
    for value_for, cv in obj.key_value.items():
        elem.append(Element("com:KeyValue", id=value_for.id))
        elem[-1].append(Element("com:Value", cv.value))
    return elem


@writer
def _dks(obj: model.DataKeySet):
    elem = Element("str:DataKeySet", isIncluded=str(obj.included).lower())
    elem.extend(writer.recurse(dk) for dk in obj.keys)
    return elem


@writer
def _ms(obj: model.MemberSelection):
    tag = {
        model.Dimension: "KeyValue",
        model.DataAttribute: "Attribute",
    }[type(obj.values_for)]

    elem = Element(f"com:{tag}", id=obj.values_for.id)
    elem.extend(
        # cast(): as of PR#30, only MemberValue is supported here
        Element("com:Value", cast(model.MemberValue, mv).value)
        for mv in obj.values
    )
    return elem


@writer
def _cr(obj: model.CubeRegion):
    elem = Element("str:CubeRegion", include=str(obj.included).lower())
    elem.extend(writer.recurse(ms) for ms in obj.member.values())
    return elem


@writer
def _cc(obj: model.ContentConstraint):
    assert obj.role is not None
    elem = maintainable(
        obj, type=obj.role.role.name.replace("allowable", "allowed").title()
    )

    # Constraint attachment: written before data_content_keys or data_content_region
    for ca in obj.content:
        elem.append(Element("str:ConstraintAttachment"))
        elem[-1].append(reference(ca, style="Ref"))

    # NB this is a property of Constraint, not ContentConstraint, so the code should be
    #    copied/reused for AttachmentConstraint.
    if obj.data_content_keys is not None:
        elem.append(writer.recurse(obj.data_content_keys))

    elem.extend(writer.recurse(dcr) for dcr in obj.data_content_region)

    return elem


# §5.2: Data Structure Definition


@writer
def _nsr(obj: model.NoSpecifiedRelationship, *args):
    elem = Element("str:AttributeRelationship")
    elem.append(Element("str:None"))
    return elem


@writer
def _pmr(obj: model.PrimaryMeasureRelationship, dsd: model.DataStructureDefinition):
    elem = Element("str:AttributeRelationship")
    elem.append(Element("str:PrimaryMeasure"))
    try:
        ref_id = dsd.measures[0].id
    except IndexError:
        ref_id = "(not implemented)"  # MeasureDescriptor is empty
    elem[-1].append(Element(":Ref", id=ref_id))
    return elem


@writer
def _dr(obj: common.DimensionRelationship, *args):
    elem = Element("str:AttributeRelationship")
    for dim in obj.dimensions:
        elem.append(Element("str:Dimension"))
        elem[-1].append(Element(":Ref", id=dim.id))
    return elem


@writer
def _gr(obj: common.GroupRelationship, *args):
    elem = Element("str:AttributeRelationship")
    elem.append(Element("str:Group"))
    elem[-1].append(Element(":Ref", id=getattr(obj.group_key, "id", None)))
    return elem


@writer
def _gdd(obj: model.GroupDimensionDescriptor):
    elem = identifiable(obj)
    for dim in obj.components:
        elem.append(Element("str:GroupDimension"))
        elem[-1].append(Element("str:DimensionReference"))
        elem[-1][0].append(Element(":Ref", id=dim.id))
    return elem


@writer
def _dsd(obj: model.DataStructureDefinition):
    elem = maintainable(obj)
    elem.append(Element("str:DataStructureComponents"))

    # Write in a specific order
    elem[-1].append(writer.recurse(obj.dimensions, None))
    for group in obj.group_dimensions.values():
        elem[-1].append(writer.recurse(group))
    elem[-1].append(writer.recurse(obj.attributes, obj))
    elem[-1].append(writer.recurse(obj.measures, None))

    return elem


@writer
def _dfd(obj: model.DataflowDefinition):
    elem = maintainable(obj)
    elem.append(reference(obj.structure, tag="str:Structure", style="Ref"))
    return elem


# §5.4: Data Set


def _av(name: str, obj: Iterable[model.AttributeValue]):
    elements = []
    for av in obj:
        assert av.value_for
        elements.append(Element("gen:Value", id=av.value_for.id, value=av.value))
    return Element(name, *elements)


def _kv(name: str, obj: Iterable[model.KeyValue]):
    elements = []
    for kv in obj:
        assert kv.value_for
        elements.append(Element("gen:Value", id=kv.value_for.id, value=str(kv.value)))
    return Element(name, *elements)


@writer
def _sk(obj: model.SeriesKey):
    elem = []

    elem.append(_kv("gen:SeriesKey", obj))
    if len(obj.attrib):
        elem.append(_av("gen:Attributes", obj.attrib.values()))

    return tuple(elem)


@writer
def _obs(obj: model.Observation, struct_spec=False):
    if struct_spec:
        obs_attrs = {}
        for key, av in obj.attached_attribute.items():
            obs_attrs[key] = str(av.value)
        if obj.value is not None:
            if obj.value_for is None:
                raise ValueError(
                    "Observation.value_for is None when writing structure-specific data"
                )
            # NB this is usually OBS_VALUE, but not necessarily; see #67.
            value_key = obj.value_for.id
            obs_attrs[value_key] = str(obj.value)
        if obj.dimension:
            for key, dv in obj.dimension.values.items():
                obs_attrs[key] = str(dv.value)

        return Element(":Obs", **obs_attrs)

    elem = Element("gen:Obs")

    if obj.dimension:
        if len(obj.dimension) == 1:
            # Observation in a series; at most one dimension given by the Key
            elem.append(
                Element("gen:ObsDimension", value=obj.dimension.values[0].value)
            )
        else:
            # Top-level observation, not associated with a SeriesKey
            elem.append(_kv("gen:ObsKey", obj.dimension))

    elem.append(Element("gen:ObsValue", value=str(obj.value)))

    if len(obj.attached_attribute):
        elem.append(_av("gen:Attributes", obj.attached_attribute.values()))

    return elem


@writer
def _ds(obj: model.DataSet):
    if len(obj.group):
        raise NotImplementedError("to_xml() for DataSet with groups")

    attrib = dict()
    if obj.action:
        attrib["action"] = str(obj.action)
    if obj.structured_by:
        attrib["structureRef"] = obj.structured_by.id
    elem = Element("mes:DataSet", **attrib)

    # AttributeValues attached to the data set
    if len(obj.attrib):
        elem.append(_av("gen:Attributes", obj.attrib.values()))

    obs_to_write = set(map(id, obj.obs))

    struct_spec = isinstance(
        obj, (model.StructureSpecificDataSet, model.StructureSpecificTimeSeriesDataSet)
    )

    for sk, observations in obj.series.items():
        if struct_spec:
            series_attrs = {}
            for key, sk_dim in sk.values.items():
                series_attrs[key] = str(sk_dim.value)
            for key, sk_att in sk.attrib.items():
                series_attrs[key] = str(sk_att.value)
            elem.append(Element(":Series", **series_attrs))
        else:
            elem.append(Element("gen:Series"))
            elem[-1].extend(writer.recurse(sk))
        elem[-1].extend(
            writer.recurse(obs, struct_spec=struct_spec) for obs in observations
        )
        obs_to_write -= set(map(id, observations))

    # Observations not in any series
    for obs in filter(lambda o: id(o) in obs_to_write, obj.obs):
        elem.append(writer.recurse(obs, struct_spec=struct_spec))

    return elem<|MERGE_RESOLUTION|>--- conflicted
+++ resolved
@@ -53,25 +53,17 @@
 
 def validate_xml(msg: Union[Path, IO], schema_dir: Optional[Path] = None) -> bool:
     """Validate and SDMX message against the XML Schema (XSD) documents.
-<<<<<<< HEAD
+
     The XML Schemas must first be installed or validation will fail. See
     :func:`sdmx.install_schemas` to download the schema files.
-=======
-
-    The XML Schemas must first be installed or validation will fail. See
-    :func:`sdmx.install_schemas` to download the schema files.
-
->>>>>>> a2aa9345
+
     Parameters
     ----------
     msg
         A SDMX-ML Message formatted XML file.
     schema_dir
         The directory to XSD schemas used to validate the message.
-<<<<<<< HEAD
-=======
-
->>>>>>> a2aa9345
+
     Returns
     -------
     bool
@@ -126,10 +118,7 @@
 
 def install_schemas(schema_dir: Optional[Path] = None) -> None:
     """Cache XML Schema documents locally for use during message validation.
-<<<<<<< HEAD
-=======
-
->>>>>>> a2aa9345
+
     Parameters
     ----------
     schema_dir
