--- conflicted
+++ resolved
@@ -5,13 +5,9 @@
 # - writer functions for sdmx.message classes, in the same order as message.py
 # - writer functions for sdmx.model classes, in the same order as model.py
 
-<<<<<<< HEAD
 import logging
 from pathlib import Path
-from typing import Iterable, IO, List, Optional, cast
-=======
-from typing import Iterable, List, Literal, cast
->>>>>>> 83ec5db6
+from typing import Iterable, IO, Literal, List, Optional, cast
 
 from lxml import etree
 from lxml.builder import ElementMaker
@@ -55,116 +51,7 @@
     return etree.tostring(writer.recurse(obj), **kwargs)
 
 
-<<<<<<< HEAD
-def validate_xml(msg: Path | IO, schema_dir: Optional[Path] = None) -> bool:
-    """Validate and SDMX message against the XML Schema (XSD) documents.
-
-    The XML Schemas must first be installed or validation will fail. See
-    :func:`sdmx.install_schemas` to download the schema files.
-
-    Parameters
-    ----------
-    msg
-        A SDMX-ML Message formatted XML file.
-    schema_dir
-        The directory to XSD schemas used to validate the message.
-
-    Returns
-    -------
-    bool
-        True if validation passed. False otherwise.
-    """
-    try:
-        import platformdirs
-    except ModuleNotFoundError as err:
-        log.error(
-            "Missing platformdirs. Re-install sdmx with pip install sdmx1[validation]"
-        )
-        raise err
-
-    # If the user has no preference, get the schemas from the local cache directory
-    if not schema_dir:
-        schema_dir = platformdirs.user_cache_path("sdmx")
-
-    msg_doc = etree.parse(msg)
-
-    # Make sure the message is a supported type
-    supported_elements = [
-        "CodelistQuery",
-        "DataStructureQuery",
-        "GenericData",
-        "GenericMetadata",
-        "GenericTimeSeriesData",
-        "MetadataStructureQuery",
-        "Structure",
-        "StructureSpecificData",
-        "StructureSpecificMetadata",
-        "StructureSpecificTimeSeriesData",
-    ]
-    root_elem_name = msg_doc.docinfo.root_name
-    if root_elem_name not in supported_elements:
-        raise NotImplementedError
-
-    message_xsd = schema_dir.joinpath("SDMXMessage.xsd")
-    if not message_xsd.exists():
-        raise ValueError
-
-    # Turn the XSD into a schema object
-    xml_schema_doc = etree.parse(message_xsd)
-    xml_schema = etree.XMLSchema(xml_schema_doc)
-
-    return xml_schema.validate(msg_doc)
-    # return xml_schema.assertValid(msg_doc)
-
-
-def install_schemas(schema_dir: Optional[Path] = None) -> None:
-    """Cache XML Schema documents locally for use during message validation.
-
-    Parameters
-    ----------
-    schema_dir
-        The directory where XSD schemas will be downloaded to.
-    """
-    import io
-    import zipfile
-
-    import platformdirs
-    import requests
-
-    # If the user has no preference, download the schemas to the local cache directory
-    if not schema_dir:
-        schema_dir = platformdirs.user_cache_path("sdmx")
-    schema_dir.mkdir(exist_ok=True, parents=True)
-
-    # Check the latest release to get the URL to the schema zip
-    release_url = "https://api.github.com/repos/sdmx-twg/sdmx-ml-v2_1/releases/latest"
-    gh_headers = {
-        "Accept": "application/vnd.github+json",
-        "X-GitHub-Api-Version": "2022-11-28"
-    }
-    resp = requests.get(url=release_url, headers=gh_headers)
-    zipball_url = resp.json().get("zipball_url")
-
-    # Download the zipped content and find the schemas within
-    resp = requests.get(url=zipball_url, headers=gh_headers)
-    zipped = zipfile.ZipFile(io.BytesIO(resp.content))
-    schemas = [n for n in zipped.namelist() if "schemas" in n and n.endswith(".xsd")]
-
-    # Extract the schemas to the destination directory
-    # We can't use ZipFile.extract here because it will keep the directory structure
-    for xsd in schemas:
-        xsd_path = zipfile.Path(zipped, at=xsd)
-        target = schema_dir.joinpath(xsd_path.name)
-        target.write_text(xsd_path.read_text())
-
-
 def reference(obj, parent=None, tag=None, style=None):
-=======
-RefStyle = Literal["Ref", "URN"]
-
-
-def reference(obj, parent=None, tag=None, *, style: RefStyle):
->>>>>>> 83ec5db6
     """Write a reference to `obj`.
 
     .. todo:: Currently other functions in :mod:`.writer.xml` all pass the `style`
